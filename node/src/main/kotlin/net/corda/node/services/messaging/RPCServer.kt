--- conflicted
+++ resolved
@@ -406,11 +406,7 @@
     }
 }
 
-<<<<<<< HEAD
-private object RpcServerObservableSerializer : Serializer<Observable<*>>() {
-=======
-object RpcServerObservableSerializer : Serializer<Observable<Any>>() {
->>>>>>> fe9db6f1
+object RpcServerObservableSerializer : Serializer<Observable<*>>() {
     private object RpcObservableContextKey
     private val log = loggerFor<RpcServerObservableSerializer>()
 
